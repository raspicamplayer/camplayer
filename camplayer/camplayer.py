#!/usr/bin/python3

import sys
import os
import time
import platform
import signal

from utils.logger import LOG
from utils.settings import CONFIG, HEVCMODE, BACKGROUND
from utils.constants import CONSTANTS, KEYCODE
from utils.globals import GLOBALS
from utils.inputhandler import InputMonitor
from utils import utils

from backgroundgen import BackGroundManager, BackGround
from screenmanager import ScreenManager
from screenmanager import Action

running = True

_LOG_NAME = "Main"
<<<<<<< HEAD
__version__ = "1.0.0b5"
=======
__version__ = "1.0.0.dev"
>>>>>>> c90d19a7


def signal_handler(signum, frame):
    """SIGTERM/SIGINT callback, terminate our application..."""

    global running
    running = False


def clear_cache():
    """Clear our cache directory"""

    if os.path.isdir(CONSTANTS.CACHE_DIR):
        for filename in os.listdir(CONSTANTS.CACHE_DIR):
            os.remove(os.path.join(CONSTANTS.CACHE_DIR, filename))


def main():
    """Application entry point"""

    global running

    num_array = []
    last_added = time.monotonic()
    ignore_quit = False

    if not platform.system() == "Linux":
        sys.exit("'%s' OS not supported!" % platform.system())

    if os.geteuid() == 0:
        sys.exit("Camplayer is not supposed to be run as root!")

    GLOBALS.PYTHON_VER = sys.version_info
    if GLOBALS.PYTHON_VER < CONSTANTS.PYTHON_VER_MIN:
        sys.exit("Python version '%i.%i' or newer required!"
                 % (CONSTANTS.PYTHON_VER_MIN[0], CONSTANTS.PYTHON_VER_MIN[1]))

    # Started with arguments?
    if len(sys.argv) > 1:
        for idx, arg in enumerate(sys.argv):

            # 1st argument is application
            if idx == 0:
                continue

            # Help info
            if arg == "-h" or arg == "--help":
                print("         -h  --help                  Print this help")
                print("         -v  --version               Print version info")
                print("         -c  --config                Use a specific config file")
                print("             --rebuild-cache         Rebuild cache on startup")
                print("             --rebuild-cache-exit    Rebuild cache and exit afterwards")
                print("         -d  --demo                  Demo mode")
                print("             --ignorequit            Don't quit when the 'Q' key is pressed")
                sys.exit(0)

            # Run in a specific mode
            if arg == "--rebuild-cache" or arg == "--rebuild-cache-exit":

                # Clearing the cache
                clear_cache()

                # Rebuild cache only and exit
                if arg == "--rebuild-cache-exit":

                    # Exit when reaching the main loop
                    running = False

            # Run with a specific config file
            if arg == "-c" or arg == "--config" and (idx + 1) < len(sys.argv):
                CONSTANTS.CONFIG_PATH = sys.argv[idx + 1]

            # Display version info
            if arg == "-v" or arg == "--version":
                print("version " + __version__)
                sys.exit(0)

            # Run demo mode
            if arg == "-d" or arg == "--demo":
                CONSTANTS.CONFIG_PATH = CONSTANTS.DEMO_CONFIG_PATH

            # Ignore keyboard 'quit' command
            if arg == "--ignorequit":
                ignore_quit = True

    # Create folder if not exist
    if not os.path.isdir(os.path.dirname(CONSTANTS.APPDATA_DIR)):
        print("Creating config folder '%s'" % CONSTANTS.APPDATA_DIR)
        os.system("mkdir -p %s" % os.path.dirname(CONSTANTS.APPDATA_DIR))

    # Load settings from config file
    CONFIG.load()

    # Signal handlers
    signal.signal(signal.SIGTERM, signal_handler)
    signal.signal(signal.SIGINT, signal_handler)

    LOG.INFO(_LOG_NAME, "Starting camplayer version %s" % __version__)
    LOG.INFO(_LOG_NAME, "Using config file '%s' and cache directory '%s'"
             % (CONSTANTS.CONFIG_PATH, CONSTANTS.CACHE_DIR))

    # Cleanup some stuff in case something went wrong on the previous run
    utils.kill_service('omxplayer.bin', force=True)
    utils.kill_service('vlc', force=True)
    utils.kill_service('pipng', force=True)

    # OMXplayer is absolutely required!
    if not utils.os_package_installed("omxplayer.bin"):
        sys.exit("OMXplayer not installed but required!")

    # ffprobe is absolutely required!
    if not utils.os_package_installed("ffprobe"):
        sys.exit("ffprobe not installed but required!")

    # Get system info
    sys_info = utils.get_system_info()
    gpu_mem = utils.get_gpu_memory()
    hw_info = utils.get_hardware_info()

    # Set some globals for later use
    GLOBALS.PI_SOC          = hw_info.get("soc")    # Not very reliable, usually reports BCM2835
    GLOBALS.PI_MODEL        = hw_info.get("model")
    GLOBALS.PI_SOC_HEVC     = hw_info.get('hevc')
    GLOBALS.NUM_DISPLAYS    = 2 if hw_info.get('dual_hdmi') else 1
    GLOBALS.VLC_SUPPORT     = utils.os_package_installed("vlc")
    GLOBALS.PIPNG_SUPPORT   = utils.os_package_installed("pipng")
    GLOBALS.FFMPEG_SUPPORT  = utils.os_package_installed("ffmpeg")
    GLOBALS.USERNAME        = os.getenv('USER')

    # Log system info
    LOG.INFO(_LOG_NAME, "********************** SYSTEM INFO **********************")
    LOG.INFO(_LOG_NAME, str("Camplayer version             = %s" % __version__))
    LOG.INFO(_LOG_NAME, str("Operating system              = %s" % sys_info))
    LOG.INFO(_LOG_NAME, str("Raspberry Pi SoC              = %s" % hw_info.get("soc")))
    LOG.INFO(_LOG_NAME, str("Raspberry Pi revision         = %s" % hw_info.get("revision")))
    LOG.INFO(_LOG_NAME, str("Raspberry Pi model name       = %s" % hw_info.get("model")))
    LOG.INFO(_LOG_NAME, str("GPU memory allocation         = %i MB" % gpu_mem))
    LOG.INFO(_LOG_NAME, str("Python version                = %s MB" % sys.version.splitlines()[0]))
    LOG.INFO(_LOG_NAME, str("VLC installed                 = %s" % GLOBALS.VLC_SUPPORT))
    LOG.INFO(_LOG_NAME, str("pipng installed               = %s" % GLOBALS.PIPNG_SUPPORT))
    LOG.INFO(_LOG_NAME, str("ffmpeg installed              = %s" % GLOBALS.FFMPEG_SUPPORT))
    LOG.INFO(_LOG_NAME, "*********************************************************")

    # Register for keyboard 'press' events, requires root
    # TODO: check privileges?
    keyboard = InputMonitor(event_type=['press'])

    # Log overwrites for debugging purpose
    for setting in CONFIG.advanced_overwritten:
        LOG.INFO(_LOG_NAME, "advanced setting overwritten for '%s' is '%s'" % (setting[0], setting[1]))

    # Does this system fulfill the minimal requirements
    if CONFIG.HARDWARE_CHECK:
        if not hw_info.get("supported"):
            sys.exit("Unsupported hardware with revision %s ..." % hw_info.get("revision"))

        if gpu_mem < CONSTANTS.MIN_GPU_MEM:
            sys.exit("GPU memory of '%i' MB insufficient ..." % gpu_mem)

    # Auto detect screen resolution
    # For the raspberry pi 4:
    #   both HDMI displays are supposed to have the same configuration
    if CONFIG.SCREEN_HEIGHT == 0 or CONFIG.SCREEN_WIDTH == 0:
        display_conf = utils.get_display_mode()
        CONFIG.SCREEN_HEIGHT = display_conf.get('res_height')
        CONFIG.SCREEN_WIDTH = display_conf.get('res_width')
        LOG.INFO(_LOG_NAME, "Detected screen resolution for HDMI0 is '%ix%i@%iHz'" % (
            CONFIG.SCREEN_WIDTH, CONFIG.SCREEN_HEIGHT, display_conf.get('framerate')))

        if CONFIG.SCREEN_HEIGHT <= 0:
            CONFIG.SCREEN_HEIGHT = 1080
        if CONFIG.SCREEN_WIDTH <= 0:
            CONFIG.SCREEN_WIDTH = 1920

    # Are we sure the 2nd HDMI is on for dual HDMI versions?
    if GLOBALS.NUM_DISPLAYS == 2:
        # Check for resolution instead of display name as the latter one is empty with force HDMI hotplug
        if not utils.get_display_mode(display=7).get('res_height'):
            GLOBALS.NUM_DISPLAYS = 1

    # Calculate the virtual screen size now that we now the physical screen size
    CONSTANTS.VIRT_SCREEN_WIDTH = int(CONFIG.SCREEN_WIDTH * (100 - CONFIG.SCREEN_DOWNSCALE) / 100)
    CONSTANTS.VIRT_SCREEN_HEIGHT = int(CONFIG.SCREEN_HEIGHT * (100 - CONFIG.SCREEN_DOWNSCALE) / 100)
    CONSTANTS.VIRT_SCREEN_OFFSET_X = int((CONFIG.SCREEN_WIDTH - CONSTANTS.VIRT_SCREEN_WIDTH) / 2)
    CONSTANTS.VIRT_SCREEN_OFFSET_Y = int((CONFIG.SCREEN_HEIGHT - CONSTANTS.VIRT_SCREEN_HEIGHT) / 2)
    LOG.INFO(_LOG_NAME, "Using a virtual screen resolution of '%ix%i'" %
             (CONSTANTS.VIRT_SCREEN_WIDTH, CONSTANTS.VIRT_SCREEN_HEIGHT))

    # Workaround: srt subtitles have a maximum display time of 99 hours
    if CONFIG.VIDEO_OSD and (not CONFIG.REFRESHTIME_MINUTES or CONFIG.REFRESHTIME_MINUTES >= 99 * 60):
        CONFIG.REFRESHTIME_MINUTES = 99 * 60
        LOG.WARNING(_LOG_NAME, "Subtitle based OSD enabled, forcing 'refreshtime' to '%i'" % CONFIG.REFRESHTIME_MINUTES)

    # Show 'loading' on master display
    BackGroundManager.show_icon_instant(BackGround.LOADING, display_idx=0)

    # Initialize screens and windows
    screenmanager = ScreenManager()
    if screenmanager.valid_screens < 1:
        sys.exit("No valid screen configuration found, check your config file!")

    # Hide 'loading' message on master display
    BackGroundManager.hide_icon_instant(display_idx=0)

    # Working loop
    while running:

        # Trigger screenmanager working loop
        screenmanager.do_work()

        for event in keyboard.get_events():
            last_added = time.monotonic()

            if event.code in KEYCODE.KEY_NUM.keys():
                LOG.DEBUG(_LOG_NAME, "Numeric key event: %i" % KEYCODE.KEY_NUM.get(event.code))

                num_array.append(KEYCODE.KEY_NUM.get(event.code))

                # Two digit for numbers from 0 -> 99
                if len(num_array) > 2:
                    num_array.pop(0)
            else:

                # Non numeric key, clear numeric num_array
                num_array.clear()

                if event.code == KEYCODE.KEY_RIGHT:
                    screenmanager.on_action(Action.SWITCH_NEXT)

                elif event.code == KEYCODE.KEY_LEFT:
                    screenmanager.on_action(Action.SWITCH_PREV)

                elif event.code == KEYCODE.KEY_UP:
                    screenmanager.on_action(Action.SWITCH_QUALITY_UP)

                elif event.code == KEYCODE.KEY_DOWN:
                    screenmanager.on_action(Action.SWITCH_QUALITY_DOWN)

                elif event.code == KEYCODE.KEY_ENTER or event.code == KEYCODE.KEY_KPENTER:
                    screenmanager.on_action(Action.SWITCH_SINGLE, 0)

                elif event.code == KEYCODE.KEY_ESC or event.code == KEYCODE.KEY_EXIT:
                    screenmanager.on_action(Action.SWITCH_GRID)

                elif event.code == KEYCODE.KEY_SPACE:
                    screenmanager.on_action(Action.SWITCH_PAUSE_UNPAUSE)

                elif event.code == KEYCODE.KEY_D:
                    screenmanager.on_action(Action.SWITCH_DISPLAY_CONTROL)

                elif event.code == KEYCODE.KEY_Q and not ignore_quit:
                    running = False

                break

        # Timeout between key presses expired?
        if time.monotonic() > (last_added + (CONSTANTS.KEY_TIMEOUT_MS / 1000)):
            num_array.clear()

        # 1 second delay to accept multiple digit numbers
        elif time.monotonic() > (last_added + (CONSTANTS.KEY_MULTIDIGIT_MS / 1000)) and len(num_array) > 0:

            LOG.INFO(_LOG_NAME, "Process numeric key input '%s'" % str(num_array))

            number = 0
            number += num_array[-2] * 10 if len(num_array) > 1 else 0
            number += num_array[-1]

            if number == 0:
                num_array.clear()
                screenmanager.on_action(Action.SWITCH_GRID)
            else:
                num_array.clear()
                screenmanager.on_action(Action.SWITCH_SINGLE, number - 1)

        time.sleep(0.1)

    # Cleanup stuff before exit
    keyboard.destroy()
    BackGroundManager.destroy()
    utils.kill_service('omxplayer.bin', force=True)
    utils.kill_service('vlc', force=True)
    utils.kill_service('pipng', force=True)

    LOG.INFO(_LOG_NAME, "Exiting raspberry pi camplayer, have a nice day!")
    sys.exit(0)


if __name__ == "__main__":
    main()<|MERGE_RESOLUTION|>--- conflicted
+++ resolved
@@ -20,11 +20,7 @@
 running = True
 
 _LOG_NAME = "Main"
-<<<<<<< HEAD
-__version__ = "1.0.0b5"
-=======
 __version__ = "1.0.0.dev"
->>>>>>> c90d19a7
 
 
 def signal_handler(signum, frame):
